--- conflicted
+++ resolved
@@ -185,13 +185,9 @@
     prims('_minpy_getitem').def_grad(
         lambda ans, x, index: lambda g: _minpy_getitem_grad(x, index, g))
     prims('reshape').def_grad(
-<<<<<<< HEAD
         lambda ans, x, _1: lambda g: np.reshape(g, x.shape))
-=======
-        lambda _0, x, _1: lambda g: np.reshape(g, x.shape))
     prims('append').def_grad(
         lambda ans, arr, values, axis=None: lambda g: np.split(g, [arr.shape[axis]], axis)[0])
     prims('append').def_grad(
         lambda ans, arr, values, axis=None: lambda g: np.split(g, [arr.shape[axis]], axis)[1],
-        argnum=1)
->>>>>>> 40686fe9
+        argnum=1)